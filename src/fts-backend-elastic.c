#include <ctype.h>
#include <syslog.h>
#include <unistd.h>
#include <inttypes.h>
#include <limits.h>

#include "lib.h"
#include "array.h"
#include "str.h"
#include "hash.h"
#include "strescape.h"
#include "seq-range-array.h"
#include "unichar.h"
#include "mail-storage-private.h"
#include "mailbox-list-private.h"
#include "mail-search.h"
#include "fts-api.h"
#include "fts-elastic-plugin.h"
#include "elastic-connection.h"

/* values that must be replaced in field names */
static const char *elastic_field_replace_chars = ".#*\"";

struct elastic_fts_backend {
    struct fts_backend backend;
    struct elastic_connection *conn;
};

struct elastic_fts_field {
	char *key;
	string_t *value;
};

struct elastic_fts_backend_update_context {
    struct fts_backend_update_context ctx;

    struct mailbox *prev_box;
    char box_guid[MAILBOX_GUID_HEX_LENGTH + 1];
    char *username;
    
    uint32_t uid;

    /* used to build multi-part messages. */
    string_t *current_key;
    string_t *current_value;

	ARRAY(struct elastic_fts_field) fields;

    /* build a json string for bulk indexing */
    string_t *json_request;

    unsigned int body_open:1;
    unsigned int documents_added:1;
    unsigned int expunges:1;
};

static const char *elastic_field_prepare(const char *field)
{
    int i;

    for (i = 0; elastic_field_replace_chars[i] != '\0'; i++) {
        field = t_str_replace(field, elastic_field_replace_chars[i], '_');
    }

    return t_str_lcase(field);
}

/* values that must be escaped in query and value fields */
static const char elastic_escape_chars[]
    = {'"',   '\\',  '\t', '\b', '\n', '\r', '\f',  0x1C,  0x1D,  0x1E,  0x1F, '\0'};
static const char *elastic_escape_replaces[]
    = {"\\\"","\\\\","\\t","\\b","\\n","\\r","\\f","0x1C","0x1D","0x1E","0x1F", NULL};

/* escape control characters that JSON isn't a fan of */
static const char *elastic_escape(const char *str)
{
    string_t *ret = t_str_new(strlen(str) + 16);
    const char *pos;

    for (; *str != '\0'; str++) {
        if ((pos = strchr(elastic_escape_chars, *str)) != NULL) {
            str_append(ret, elastic_escape_replaces[pos - elastic_escape_chars]);
        } else {
            str_append_c(ret, *str);
        }
    }

    return str_c(ret);
}

static bool elastic_need_escaping(const char *str)
{
	for (; *str != '\0'; str++) {
		if (strchr(elastic_escape_chars, *str) != NULL)
			return TRUE;
	}
	return FALSE;
}

static const char *elastic_maybe_escape(const char *str)
{
    if (elastic_need_escaping(str)) {
        return elastic_escape(str);
    } else {
        return str;
    }
}

static struct fts_backend *fts_backend_elastic_alloc(void)
{
    struct elastic_fts_backend *backend;

    backend = i_new(struct elastic_fts_backend, 1);
    backend->backend = fts_backend_elastic;

    return &backend->backend;
}

static int
fts_backend_elastic_init(struct fts_backend *_backend, const char **error_r)
{
    struct elastic_fts_backend *backend = (struct elastic_fts_backend *)_backend;
    struct fts_elastic_user *fuser = NULL;

    /* ensure our backend is provided */
    if (_backend == NULL) {
        *error_r = "fts_elastic: error during backend initialisation";
        return -1;
    }

    if ((fuser = FTS_ELASTIC_USER_CONTEXT(_backend->ns->user)) == NULL) {
        *error_r = "Invalid fts_elastic setting";
        return -1;
    }

    return elastic_connection_init(&fuser->set, _backend->ns, &backend->conn, error_r);
}

static void
fts_backend_elastic_deinit(struct fts_backend *_backend)
{
    i_free(_backend);
}

static void
fts_backend_elastic_bulk_end(struct elastic_fts_backend_update_context *_ctx)
{
    struct elastic_fts_backend_update_context *ctx =
        (struct elastic_fts_backend_update_context *)_ctx;
	const struct elastic_fts_field *field;

    /* ensure we have a context */
    if (_ctx == NULL) {
        return;
    }

    array_foreach(&ctx->fields, field) {
        if (str_len(field->value) > 0) {
            str_printfa(ctx->json_request, ",\"%s\":\"%s\"",
                        field->key,
                        elastic_maybe_escape(str_c(field->value))
                        );
            /* keys are reused in following bulk items */
            str_truncate(field->value, 0);
        }
    }

    /* close up this line in the bulk request */
    str_append(ctx->json_request, "}\n");

    /* clean-up for the next message */
    str_truncate(ctx->current_key, 0);
    str_truncate(ctx->current_value, 0);
    ctx->body_open = FALSE;
}

static int
fts_backend_elastic_get_last_uid(struct fts_backend *_backend,
                                 struct mailbox *box,
                                 uint32_t *last_uid_r)
{
    static const char JSON_LAST_UID[] =
        "{"
            "\"sort\":{"
                "\"uid\":\"desc\""
            "},"
            "\"query\":{"
                "\"bool\":{"
                    "\"filter\":["
                        "{\"term\":{\"user\":\"%s\"}},"
                        "{\"term\":{\"box\":\"%s\"}}"
                    "]"
                "}"
            "},"
            "\"_source\":false,"
            "\"size\":1"
        "}";

    struct elastic_fts_backend *backend = (struct elastic_fts_backend *)_backend;
    struct fts_index_header hdr;
    const char *box_guid = NULL;
    pool_t pool;
    string_t *cmd;
    struct fts_result *result;
    int ret;

    /* ensure our backend has been initialised */
    if (_backend == NULL || box == NULL || last_uid_r == NULL) {
        i_error("fts_elastic: critical error in get_last_uid");
        return -1;
    }

    /**
     * assume the dovecot index will always match ours for uids. this saves
     * on repeated calls to ES, particularly noticable when fts_autoindex=true.
     *
     * this has a couple of side effects:
     *  1. if the ES index has been blown away, this will return a valid
     *     last_uid that matches Dovecot and it won't realise we need updating
     *  2. if data has been indexed by Dovecot but missed by ES (outage, etc)
     *     then it won't ever make it to the ES index either.
     *
     * TODO: find a better way to implement this
     **/
    if (fts_index_get_header(box, &hdr)) {
        *last_uid_r = hdr.last_indexed_uid;
        return 0;
    } 

    if (fts_mailbox_get_guid(box, &box_guid) < 0) {
        i_error("fts_elastic: get_last_uid: failed to get mbox guid");
        return -1;
    }


    pool = pool_alloconly_create("elastic search", 1024);
    cmd = str_new(pool, 256);
    str_printfa(cmd, JSON_LAST_UID, _backend->ns->owner != NULL
                        ? _backend->ns->owner->username : "-", box_guid);

    result = p_new(pool, struct fts_result, 1);
    result->box = box;
    p_array_init(&result->definite_uids, pool, 2);
    p_array_init(&result->maybe_uids, pool, 2);
    p_array_init(&result->scores, pool, 2);

    ret = elastic_connection_search(backend->conn, pool, cmd, result);
    if (seq_range_count(&result->definite_uids) > 0) {
        struct seq_range_iter iter;
        seq_range_array_iter_init(&iter, &result->definite_uids);
        seq_range_array_iter_nth(&iter, 0, last_uid_r);
    } else {
        /* no uid found because they are not indexed yet */
        *last_uid_r = 0;
    }

    pool_unref(&pool);
    str_free(&cmd);

    if (ret < 0)
        return -1;

    fts_index_set_last_uid(box, *last_uid_r);
    return 0;
}

static struct fts_backend_update_context *
fts_backend_elastic_update_init(struct fts_backend *_backend)
{
    struct elastic_fts_backend_update_context *ctx;

    ctx = i_new(struct elastic_fts_backend_update_context, 1);
    ctx->ctx.backend = _backend;

    /* allocate strings for building messages and multi-part messages
     * with a sensible initial size. */
    ctx->current_key = str_new(default_pool, 64);
    ctx->current_value = str_new(default_pool, 1024 * 64);
    ctx->json_request = str_new(default_pool, 1024 * 64);
    ctx->username = _backend->ns->owner ? _backend->ns->owner->username : "-";
	i_array_init(&ctx->fields, 16);

    return &ctx->ctx;
}

static int
fts_backend_elastic_update_deinit(struct fts_backend_update_context *_ctx)
{
    struct elastic_fts_backend_update_context *ctx =
        (struct elastic_fts_backend_update_context *)_ctx;
    struct elastic_fts_backend *backend = NULL;
	struct elastic_fts_field *field;

    /* validate our input parameters */
    if (_ctx == NULL || _ctx->backend == NULL) {
        i_error("fts_elastic: critical error in update_deinit");
        return -1;
    }

    backend = (struct elastic_fts_backend *)_ctx->backend;

    /* clean-up: expunges don't need as much clean-up */
    if (!ctx->expunges) {
        /* this gets called when the last message is finished, so close it up */
        fts_backend_elastic_bulk_end(ctx);

        /* cleanup */
        i_zero(&ctx->box_guid);
        str_free(&ctx->current_key);
        str_free(&ctx->current_value);
        array_foreach_modifiable(&ctx->fields, field) {
            str_free(&field->value);
            i_free(field->key);
        }
    	array_free(&ctx->fields);
    }

    /* perform the actual post */
    if (ctx->documents_added)
        elastic_connection_bulk(backend->conn, ctx->json_request);

    /* global clean-up */
    str_free(&ctx->json_request); 
    i_free(ctx);
    
    return 0;
}

static void
fts_backend_elastic_update_set_mailbox(struct fts_backend_update_context *_ctx,
                                       struct mailbox *box)
{
    struct elastic_fts_backend_update_context *ctx =
        (struct elastic_fts_backend_update_context *)_ctx;
    const char *box_guid = NULL;

    if (_ctx == NULL) {
        i_error("fts_elastic: update_set_mailbox: context was NULL");
        return;
    }

    /* update_set_mailbox has been called but the previous uid is not 0;
     * clean up from our previous mailbox indexing. */
    if (ctx->uid != 0) {
        fts_index_set_last_uid(ctx->prev_box, ctx->uid);
        ctx->uid = 0;
    }

    if (box != NULL) {
        if (fts_mailbox_get_guid(box, &box_guid) < 0) {
            i_debug("fts_elastic: update_set_mailbox: fts_mailbox_get_guid failed");
            _ctx->failed = TRUE;
        }

        /* store the current mailbox we're on in our state struct */
        i_assert(strlen(box_guid) == sizeof(ctx->box_guid) - 1);
        memcpy(ctx->box_guid, box_guid, sizeof(ctx->box_guid) - 1);
    } else {
        /* a box of null appears to indicate that indexing is complete. */
        i_zero(&ctx->box_guid);
    }

    ctx->prev_box = box;
}

static void
elastic_add_update_field(struct elastic_fts_backend_update_context *ctx)
{
	struct elastic_fts_field *field;

	/* there are only a few fields. this lookup is fast enough. */
	array_foreach_modifiable(&ctx->fields, field) {
		if (strcasecmp(field->key, str_c(ctx->current_key)) == 0) {
            /* append on new line if adding to existing value */
            if (str_len(field->value) > 0) {
                str_append(field->value, "\n");
            }
			str_append_str(field->value, ctx->current_value);
            return;
        }
	}

	field = i_new(struct elastic_fts_field, 1);
	field->key = i_strdup(str_c(ctx->current_key));
	field->value = str_new(default_pool, 256);
    str_append_str(field->value, ctx->current_value);
	array_append(&ctx->fields, field, 1);
    return;
}

static void
fts_backend_elastic_bulk_start(struct elastic_fts_backend_update_context *_ctx,
                               const char *action_name)
{
    struct elastic_fts_backend_update_context *ctx =
        (struct elastic_fts_backend_update_context *)_ctx;

    /* add the header that starts the bulk transaction */
    /* _id consists of uid/box_guid/user */
    str_printfa(ctx->json_request, "{\"%s\":{\"_id\":\"%u/%s/%s\"}}\n",
                            action_name, ctx->uid, ctx->box_guid, ctx->username);

    /* track that we've added documents */
    ctx->documents_added = TRUE;

    /* expunges don't need anything more than the action line */
    if (!ctx->expunges) {
        /* add first fields; these are static on every message. */
        str_printfa(ctx->json_request,
                    "{\"uid\":%d,"
                    "\"box\":\"%s\","
                    "\"user\":\"%s\""
                    ,
                    ctx->uid,
                    ctx->box_guid,
		            ctx->username
                    );
    }
}

static void
fts_backend_elastic_uid_changed(struct fts_backend_update_context *_ctx,
                                uint32_t uid)
{
    struct elastic_fts_backend_update_context *ctx =
        (struct elastic_fts_backend_update_context *)_ctx;
    struct elastic_fts_backend *backend =
        (struct elastic_fts_backend *)_ctx->backend;
	struct fts_elastic_user *fuser =
        FTS_ELASTIC_USER_CONTEXT(_ctx->backend->ns->user);

    if (ctx->documents_added) {
        /* this is the end of an old message. nb: the last message to be indexed
         * will not reach here but will instead be caught in update_deinit. */
        fts_backend_elastic_bulk_end(ctx);
    }

    /* chunk up our requests in to reasonable sizes */
    if (str_len(ctx->json_request) > fuser->set.bulk_size) {  
        /* do an early post */
        elastic_connection_bulk(backend->conn, ctx->json_request);

        /* reset our tracking variables */
        str_truncate(ctx->json_request, 0);
    }
    
    ctx->uid = uid;
    
    fts_backend_elastic_bulk_start(ctx, "index");
}

static const char *wanted_headers[] = {
	"From",
    "To",
    "Cc",
    "Bcc",
    "Subject",
    "Sender",
    "Message-ID",
};

static bool
fts_backend_elastic_header_want(const char *hdr_name)
{
	unsigned int i;

	for (i = 0; i < N_ELEMENTS(wanted_headers); i++) {
		if (strcasecmp(hdr_name, wanted_headers[i]) == 0)
			return TRUE;
	}
	return FALSE;
}

static bool
fts_backend_elastic_update_set_build_key(struct fts_backend_update_context *_ctx,
                                         const struct fts_backend_build_key *key)
{
    struct elastic_fts_backend_update_context *ctx =
        (struct elastic_fts_backend_update_context *)_ctx;

    if (_ctx == NULL || key == NULL) {
        return FALSE;
    }

    /* if the uid doesn't match our expected one, we've moved on to a new message */
    if (key->uid != ctx->uid) {
        fts_backend_elastic_uid_changed(_ctx, key->uid);
    }

    switch (key->type) {
    case FTS_BACKEND_BUILD_KEY_HDR:
    case FTS_BACKEND_BUILD_KEY_MIME_HDR:
        /* Index only wanted headers */
        if (fts_backend_elastic_header_want(key->hdr_name))
            str_append(ctx->current_key, elastic_field_prepare(key->hdr_name));

        break;
    case FTS_BACKEND_BUILD_KEY_BODY_PART:
        if (!ctx->body_open) {
            ctx->body_open = TRUE;
            str_append(ctx->current_key, "body");
        }

        break;
    case FTS_BACKEND_BUILD_KEY_BODY_PART_BINARY:
        i_unreached();
    }

    return TRUE;
}

/* build more message body */
static int
fts_backend_elastic_update_build_more(struct fts_backend_update_context *_ctx,
                                      const unsigned char *data, size_t size)
{
    struct elastic_fts_backend_update_context *ctx =
        (struct elastic_fts_backend_update_context *)_ctx;

    if (_ctx == NULL) {
        i_error("fts_elastic: update_build_more: critical error building message body");
        return -1;
    }

#if defined(DOVECOT_PREREQ) && DOVECOT_PREREQ(2,3)
    str_append_max(ctx->current_value, (const char *)data, size);
#else
    str_append_n(ctx->current_value, (const char *)data, size);
#endif
    return 0;
}

static void
fts_backend_elastic_update_unset_build_key(struct fts_backend_update_context *_ctx)
{
    struct elastic_fts_backend_update_context *ctx =
        (struct elastic_fts_backend_update_context *)_ctx;

    if (_ctx == NULL) {
        i_error("fts_elastic: unset_build_key _ctx is NULL");
        return;
    }

    /* field is complete, add it to our update fields if not empty. */
    if (str_len(ctx->current_key) > 0) {
        elastic_add_update_field(ctx);
        str_truncate(ctx->current_key, 0);
    }
    str_truncate(ctx->current_value, 0);
}

static void
fts_backend_elastic_update_expunge(struct fts_backend_update_context *_ctx,
                                   uint32_t uid)
{
    /* fix imapc to call update_expunge with each expunged uid */
    struct elastic_fts_backend_update_context *ctx =
        (struct elastic_fts_backend_update_context *)_ctx;

    /* update the context to note that there have been expunges */
    ctx->expunges = TRUE;
    ctx->uid = uid;

    /* add the delete action */
    fts_backend_elastic_bulk_start(ctx, "delete");
}

static int fts_backend_elastic_refresh(struct fts_backend *_backend)
{
    struct elastic_fts_backend *backend =
        (struct elastic_fts_backend *)_backend;
	struct fts_elastic_user *fuser =
        FTS_ELASTIC_USER_CONTEXT(_backend->ns->user);

    if (fuser->set.refresh_by_fts) {
        elastic_connection_refresh(backend->conn);
    }
    return 0;
}

/* delete uids in bulk */
static int
fts_backend_elastic_expunge_uids(struct fts_backend *_backend,
                                 struct mailbox *box,
                                 ARRAY_TYPE(seq_range) uids)
{
    uint32_t uid;
    unsigned int i;
    struct seq_range_iter iter;
    struct fts_backend_update_context *update_ctx =
                fts_backend_elastic_update_init(_backend);

    fts_backend_elastic_update_set_mailbox(update_ctx, box);

    seq_range_array_iter_init(&iter, &uids);
    i = 0;
    while (seq_range_array_iter_nth(&iter, i++, &uid)) {
        fts_backend_elastic_update_expunge(update_ctx, uid);
    }
    fts_backend_elastic_update_deinit(update_ctx);

    return 0;
}

/* implement proper rescan */
static int fts_backend_elastic_rescan(struct fts_backend *_backend)
{
    struct elastic_fts_backend *backend = (struct elastic_fts_backend *)_backend;
    pool_t pool;
    string_t *cmd;
    string_t *existing_guids;
    const char *username = "-";
    struct mailbox *box = NULL;
	const char *box_guid;
    uint32_t uid;
    struct fts_result *result;
    ARRAY_TYPE(seq_range) uids;
    ARRAY_TYPE(seq_range) expunged_uids;
    int ret = 0;

    /* ensure our backend has been initialised */
    if (_backend == NULL) {
        i_error("fts_elastic: critical error in rescan");
        return -1;
    }

    pool = pool_alloconly_create("elastic rescan", 32*1024);
    cmd = str_new(pool, 256);
    existing_guids = str_new(pool, 512);
    p_array_init(&uids, pool, 4*1024);
    p_array_init(&expunged_uids, pool, 512);
    result = p_new(pool, struct fts_result, 1);
    p_array_init(&result->definite_uids, pool, 8*1024);
    p_array_init(&result->maybe_uids, pool, 2);
    p_array_init(&result->scores, pool, 2);
    if (backend->backend.ns->owner) {
        username = backend->backend.ns->owner->username;
    }

	struct seq_range_iter iter;
	const struct mailbox_info *info;
    struct mailbox_status status;
	const enum mailbox_list_iter_flags iter_flags =
		(enum mailbox_list_iter_flags)
		(MAILBOX_LIST_ITER_NO_AUTO_BOXES |
		 MAILBOX_LIST_ITER_RETURN_NO_FLAGS);
	struct mailbox_list_iterate_context *list_iter =
            mailbox_list_iter_init(backend->backend.ns->list, "*", iter_flags);

    // go throught existing boxes
	while ((info = mailbox_list_iter_next(list_iter)) != NULL) {
        if (box != NULL)
            mailbox_free(&box);

        enum mail_error error;
        const char *errstr;
        box = mailbox_alloc(backend->backend.ns->list, info->vname, (enum mailbox_flags)0);
        if (mailbox_open(box) < 0) {
#if defined(DOVECOT_PREREQ) && DOVECOT_PREREQ(2,3)
    		errstr = mailbox_get_last_internal_error(box, &error);
#else
    		errstr = mailbox_get_last_error(box, &error);
#endif
            if (error == MAIL_ERROR_NOTFOUND)
                ret = 0;
            else {
<<<<<<< HEAD
                i_error("fts_elastic: Couldn't open mailbox %s",
                    mailbox_get_vname(box));
=======
                i_error("fts_elastic: Couldn't open mailbox %s: %s",
                    mailbox_get_vname(box), errstr);
>>>>>>> cc52e476
                ret = -1;
            }
            continue;
        }
        if (mailbox_sync(box, (enum mailbox_sync_flags)0) < 0) {
<<<<<<< HEAD
            i_error("fts_elastic: Failed to sync mailbox %s",
                mailbox_get_vname(box));
=======
#if defined(DOVECOT_PREREQ) && DOVECOT_PREREQ(2,3)
    		errstr = mailbox_get_last_internal_error(box, &error);
#else
    		errstr = mailbox_get_last_error(box, &error);
#endif
            i_error("fts_elastic: Failed to sync mailbox %s: %s",
                mailbox_get_vname(box), errstr);
>>>>>>> cc52e476
            continue;
        }

        array_clear(&uids);

        if (mailbox_get_status(box, STATUS_MESSAGES, &status) < 0){
            i_error("fts_elastic: Failed to get status for mailbox %s",
                    mailbox_get_vname(box));
            continue;
        }

        if (status.messages > 0) T_BEGIN {
            ARRAY_TYPE(seq_range) seqs;
            t_array_init(&seqs, 2);
            seq_range_array_add_range(&seqs, 1, status.messages);
            mailbox_get_uid_range(box, &seqs, &uids);
        } T_END;

        /* get the mailbox guid */
        if (fts_mailbox_get_guid(box, &box_guid) < 0) {
            i_error("fts_elastic: Failed to get guid for mailbox %s",
                    mailbox_get_vname(box));
            continue;
        }
        str_printfa(existing_guids, "\"%s\",", box_guid);

        result->box = box;
    	array_clear(&result->definite_uids);

        /* build json query for user box */
        str_truncate(cmd, 0);
        str_printfa(cmd,
            "{"
                "\"query\":{"
                    "\"bool\":{"
                        "\"filter\":["
                            "{\"term\":{\"user\":\"%s\"}},"
                            "{\"term\":{\"box\":\"%s\"}}"
                        "]"
                    "}"
                "},"
                "\"_source\":false,"
                "\"size\":10000"
            "}",
            username, box_guid);

        // download all uids for all boxes from elastic
        // we need scroll request because we don't know in advance
        // how many messages are actually in elastic
        // the point of rescan is to remove expunges and fix elastic
        ret = elastic_connection_search_scroll(backend->conn, pool, cmd, result);
        if (ret < 0) {
            i_error("fts_elastic: Failed to search uids in elastic for mailbox %s",
                    mailbox_get_vname(box));
            continue;
        }
        array_clear(&expunged_uids);
        array_append_array(&expunged_uids, &result->definite_uids);

        /* find not existing uids (expunged) and delete them */
        seq_range_array_remove_seq_range(&expunged_uids, &uids);
        fts_backend_elastic_expunge_uids(_backend, box, expunged_uids);

        /* find missing and set last uid before first missing uid */
        seq_range_array_remove_seq_range(&uids, &result->definite_uids);
        seq_range_array_iter_init(&iter, &uids);
        if (seq_range_array_iter_nth(&iter, 0, &uid)) {
            fts_index_set_last_uid(box, uid-1);
        }
    }
	(void)mailbox_list_iter_deinit(&list_iter);
    mailbox_free(&box);

    /* DELETE all other non existing mailboxes user */
    if (str_len(existing_guids) > 0) {
        /* remove trailing ',' */
        str_delete(existing_guids, str_len(existing_guids) - 1, 1);
    }
    str_truncate(cmd, 0);
    str_printfa(cmd,
        "{"
            "\"query\":{"
                "\"bool\":{"
                    "\"filter\":{\"term\":{\"user\":\"%s\"}},"
                    "\"must_not\":{\"terms\":{\"box\":[%s]}}"
                "}"
            "}"
        "}", username, str_c(existing_guids));
    ret = elastic_connection_delete_by_query(backend->conn, pool, cmd);

    /* cleanup */
    pool_unref(&pool);
    str_free(&cmd);
    str_free(&existing_guids);
	array_free(&uids);
	array_free(&expunged_uids);
	array_free(&result->definite_uids);
	array_free(&result->maybe_uids);
	array_free(&result->scores);

    if (ret < 0)
        return -1;
    return ret;
}

static int fts_backend_elastic_optimize(struct fts_backend *backend ATTR_UNUSED)
{
    return 0;
}

static bool
elastic_add_definite_query(string_t *_fields, string_t *_fields_not,
                           string_t *value, struct mail_search_arg *arg)
{
    string_t *fields = NULL;

    /* validate our input */
    if (_fields == NULL || _fields_not == NULL || value == NULL || arg == NULL) {
        i_error("fts_elastic: critical error while building query");
        return FALSE;
    }

    if (arg->match_not) {
        fields = _fields_not;
        i_info("fts_elastic: arg->match_not is true");
    } else {
        fields = _fields;
    }

    switch (arg->type) {
    case SEARCH_TEXT:
        /* we don't actually have to do anything here; leaving the fields
         * array blank is sufficient to cause full text search with ES */

        break;
    case SEARCH_BODY:
        /* SEARCH_BODY has a hdr_field_name of null. we append a comma here 
         * because body can be selected in addition to other fields. it's 
         * trimmed later before being passed to ES if it's the last element. */
        str_append(fields, "\"body\",");

        break;
    case SEARCH_HEADER: /* fall through */
    case SEARCH_HEADER_ADDRESS: /* fall through */
    case SEARCH_HEADER_COMPRESS_LWSP:
        if (!fts_header_want_indexed(arg->hdr_field_name)) {
            i_debug("fts_elastic: field %s was skipped", arg->hdr_field_name);
            return FALSE;
        }
        str_printfa(fields, "\"%s\",", elastic_field_prepare(arg->hdr_field_name));

        break;
    default:
        return FALSE;
    }

    return TRUE;
}

static bool
elastic_add_definite_query_args(string_t *fields, string_t *fields_not,
                                string_t *value, struct mail_search_arg *arg)
{
    bool field_added = FALSE;

    if (fields == NULL || value == NULL || arg == NULL) {
        i_error("fts_elastic: critical error while building query");

        return FALSE;
    }

    for (; arg != NULL; arg = arg->next) {
        /* multiple fields have an initial arg of nothing useful and subargs */
        if (arg->value.subargs != NULL) {
            field_added = elastic_add_definite_query_args(fields, fields_not, value,
                arg->value.subargs);
        }

        if (elastic_add_definite_query(fields, fields_not, value, arg)) {
            /* the value is the same for every arg passed, only add the value
             * to our search json once. */
            if (!field_added) {
                /* we always want to add the value */
                str_append(value, elastic_maybe_escape(arg->value.str));
            }

            /* this is important to set. if this is FALSE, Dovecot will fail
             * over to its regular built-in search to produce results for
             * this argument. */
            arg->match_always = TRUE;
            field_added = TRUE;
        }
    }

    return field_added;
}

static int
fts_backend_elastic_lookup(struct fts_backend *_backend, struct mailbox *box,
                           struct mail_search_arg *args,
                           enum fts_lookup_flags flags,
                           struct fts_result *result_r)
{
    static const char JSON_MULTI_MATCH[] = 
        "{\"multi_match\":{"
            "\"query\":\"%s\","
            "\"operator\":\"%s\","
            "\"fields\":[%s]"
        "}}";

    struct elastic_fts_backend *backend = (struct elastic_fts_backend *)_backend;
    const char *operator_arg = (flags & FTS_LOOKUP_FLAG_AND_ARGS) ? "and" : "or";
	struct mailbox_status status;
    const char *box_guid = NULL;

    /* temp variables */
    pool_t pool = pool_alloconly_create("fts elastic search", 4096);
    int32_t ret = -1;
    /* json query building */
    string_t *cmd = str_new(pool, 1024);
    string_t *query = str_new(pool, 1024);
    string_t *fields = str_new(pool, 1024);
    string_t *fields_not = str_new(pool, 1024);

    /* validate our input */
    if (_backend == NULL || box == NULL || args == NULL || result_r == NULL) {
        i_error("fts_elastic: critical error during lookup");
        return -1;
    }

    /* get the mailbox guid */
    if (fts_mailbox_get_guid(box, &box_guid) < 0)
        return -1;

    mailbox_get_open_status(box, STATUS_MESSAGES, &status);

    /* attempt to build the query */
    if (!elastic_add_definite_query_args(fields, fields_not, query, args)) {
        return -1;
    }

    /* remove the trailing ',' */
    str_delete(fields, str_len(fields) - 1, 1);
    str_delete(fields_not, str_len(fields_not) - 1, 1);

    /* if no fields were added, add some sensible default fields */
    if (str_len(fields) == 0 && str_len(fields_not) == 0) {
        str_append(fields, "\"from\",\"to\",\"cc\",\"bcc\",\"sender\",\"subject\",\"body\"");
    }

    /* generate json search query */
    str_append(cmd, "{\"query\":{\"bool\":{\"filter\":[");
    str_printfa(cmd, "{\"term\":{\"user\":\"%s\"}},"
                     "{\"term\":{\"box\": \"%s\"}}]",
                        _backend->ns->owner != NULL ? _backend->ns->owner->username : "",
                        box_guid);

    if (str_len(fields) > 0) {
        str_append(cmd, ",\"must\":[");
        str_printfa(cmd, JSON_MULTI_MATCH, str_c(query), operator_arg, str_c(fields));
        str_append(cmd, "]");
    }

    if (str_len(fields_not) > 0) {
        str_append(cmd, ",\"must_not\":[");
        str_printfa(cmd, JSON_MULTI_MATCH, str_c(query), operator_arg, str_c(fields_not));
        str_append(cmd, "]");
    }

    /* default ES is limited to 10,000 results */
    /* TODO: use scroll API */
    str_printfa(cmd, "}}, \"size\":10000, \"_source\":false}");

    /* build our fts_result return */
    result_r->box = box;
    result_r->scores_sorted = FALSE;

    if (status.messages > 10000) {
        ret = elastic_connection_search_scroll(backend->conn, pool, cmd, result_r);
    } else {
        ret = elastic_connection_search(backend->conn, pool, cmd, result_r);
    }

    /* FTS_LOOKUP_FLAG_NO_AUTO_FUZZY says that exact matches for non-fuzzy searches
     * should go to maybe_uids instead of definite_uids. */
    ARRAY_TYPE(seq_range) uids_tmp;
    if ((flags & FTS_LOOKUP_FLAG_NO_AUTO_FUZZY) != 0) {
        uids_tmp = result_r->definite_uids;
        result_r->definite_uids = result_r->maybe_uids;
        result_r->maybe_uids = uids_tmp;
    }

    /* clean-up */
    pool_unref(&pool);
    str_free(&cmd);
    str_free(&query);
    str_free(&fields);

    return ret;
}

struct fts_backend fts_backend_elastic = {
    .name = "elastic",
    .flags = FTS_BACKEND_FLAG_FUZZY_SEARCH,

    {
        fts_backend_elastic_alloc,
        fts_backend_elastic_init,
        fts_backend_elastic_deinit,
        fts_backend_elastic_get_last_uid,
        fts_backend_elastic_update_init,
        fts_backend_elastic_update_deinit,
        fts_backend_elastic_update_set_mailbox,
        fts_backend_elastic_update_expunge,
        fts_backend_elastic_update_set_build_key,
        fts_backend_elastic_update_unset_build_key,
        fts_backend_elastic_update_build_more,
        fts_backend_elastic_refresh,
        fts_backend_elastic_rescan,
        fts_backend_elastic_optimize,
        fts_backend_default_can_lookup,
        fts_backend_elastic_lookup,
        /* TODO: fts_backend_elastic_multi_lookup, */
        NULL
    }
};<|MERGE_RESOLUTION|>--- conflicted
+++ resolved
@@ -664,22 +664,13 @@
             if (error == MAIL_ERROR_NOTFOUND)
                 ret = 0;
             else {
-<<<<<<< HEAD
-                i_error("fts_elastic: Couldn't open mailbox %s",
-                    mailbox_get_vname(box));
-=======
                 i_error("fts_elastic: Couldn't open mailbox %s: %s",
                     mailbox_get_vname(box), errstr);
->>>>>>> cc52e476
                 ret = -1;
             }
             continue;
         }
         if (mailbox_sync(box, (enum mailbox_sync_flags)0) < 0) {
-<<<<<<< HEAD
-            i_error("fts_elastic: Failed to sync mailbox %s",
-                mailbox_get_vname(box));
-=======
 #if defined(DOVECOT_PREREQ) && DOVECOT_PREREQ(2,3)
     		errstr = mailbox_get_last_internal_error(box, &error);
 #else
@@ -687,7 +678,6 @@
 #endif
             i_error("fts_elastic: Failed to sync mailbox %s: %s",
                 mailbox_get_vname(box), errstr);
->>>>>>> cc52e476
             continue;
         }
 
